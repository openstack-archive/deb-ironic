#    Copyright (c) 2012 NTT DOCOMO, INC.
#    Copyright 2011 OpenStack Foundation
#    Copyright 2011 Ilya Alekseyev
#
#    Licensed under the Apache License, Version 2.0 (the "License"); you may
#    not use this file except in compliance with the License. You may obtain
#    a copy of the License at
#
#         http://www.apache.org/licenses/LICENSE-2.0
#
#    Unless required by applicable law or agreed to in writing, software
#    distributed under the License is distributed on an "AS IS" BASIS, WITHOUT
#    WARRANTIES OR CONDITIONS OF ANY KIND, either express or implied. See the
#    License for the specific language governing permissions and limitations
#    under the License.

import time

import fixtures
import mock
import os
import tempfile

from ironic.common import disk_partitioner
from ironic.common import exception
from ironic.common import utils as common_utils
from ironic.drivers.modules import deploy_utils as utils
from ironic.tests import base as tests_base


_PXECONF_DEPLOY = """
default deploy

label deploy
kernel deploy_kernel
append initrd=deploy_ramdisk
ipappend 3

label boot
kernel kernel
append initrd=ramdisk root={{ ROOT }}
"""

_PXECONF_BOOT = """
default boot

label deploy
kernel deploy_kernel
append initrd=deploy_ramdisk
ipappend 3

label boot
kernel kernel
append initrd=ramdisk root=UUID=12345678-1234-1234-1234-1234567890abcdef
"""


class PhysicalWorkTestCase(tests_base.TestCase):
    def setUp(self):
        super(PhysicalWorkTestCase, self).setUp()

        def noop(*args, **kwargs):
            pass

        self.useFixture(fixtures.MonkeyPatch('time.sleep', noop))

    def _mock_calls(self, name_list):
        patch_list = [mock.patch.object(utils, name) for name in name_list]
        mock_list = [patcher.start() for patcher in patch_list]
        for patcher in patch_list:
            self.addCleanup(patcher.stop)

        parent_mock = mock.MagicMock()
        for mocker, name in zip(mock_list, name_list):
            parent_mock.attach_mock(mocker, name)
        return parent_mock

    def test_deploy(self):
        """Check loosely all functions are called with right args."""
        address = '127.0.0.1'
        port = 3306
        iqn = 'iqn.xyz'
        lun = 1
        image_path = '/tmp/xyz/image'
        pxe_config_path = '/tmp/abc/pxeconfig'
        root_mb = 128
        swap_mb = 64
        ephemeral_mb = 0
        ephemeral_format = None

        dev = '/dev/fake'
        swap_part = '/dev/fake-part1'
        root_part = '/dev/fake-part2'
        root_uuid = '12345678-1234-1234-12345678-12345678abcdef'

        name_list = ['get_dev', 'get_image_mb', 'discovery', 'login_iscsi',
                     'logout_iscsi', 'delete_iscsi', 'make_partitions',
                     'is_block_device', 'dd', 'mkswap', 'block_uuid',
                     'switch_pxe_config', 'notify']
        parent_mock = self._mock_calls(name_list)
        parent_mock.get_dev.return_value = dev
        parent_mock.get_image_mb.return_value = 1
        parent_mock.is_block_device.return_value = True
        parent_mock.block_uuid.return_value = root_uuid
        parent_mock.make_partitions.return_value = {'root': root_part,
                                                    'swap': swap_part}
        calls_expected = [mock.call.get_dev(address, port, iqn, lun),
                          mock.call.get_image_mb(image_path),
                          mock.call.discovery(address, port),
                          mock.call.login_iscsi(address, port, iqn),
                          mock.call.is_block_device(dev),
                          mock.call.make_partitions(dev, root_mb, swap_mb,
                                                    ephemeral_mb,
                                                    commit=True),
                          mock.call.is_block_device(root_part),
                          mock.call.is_block_device(swap_part),
                          mock.call.dd(image_path, root_part),
                          mock.call.mkswap(swap_part),
                          mock.call.block_uuid(root_part),
                          mock.call.logout_iscsi(address, port, iqn),
                          mock.call.delete_iscsi(address, port, iqn),
                          mock.call.switch_pxe_config(pxe_config_path,
                                                      root_uuid),
                          mock.call.notify(address, 10000)]

        utils.deploy(address, port, iqn, lun, image_path, pxe_config_path,
                     root_mb, swap_mb, ephemeral_mb, ephemeral_format)

        self.assertEqual(calls_expected, parent_mock.mock_calls)

    def test_deploy_without_swap(self):
        """Check loosely all functions are called with right args."""
        address = '127.0.0.1'
        port = 3306
        iqn = 'iqn.xyz'
        lun = 1
        image_path = '/tmp/xyz/image'
        pxe_config_path = '/tmp/abc/pxeconfig'
        root_mb = 128
        swap_mb = 0
        ephemeral_mb = 0
        ephemeral_format = None

        dev = '/dev/fake'
        root_part = '/dev/fake-part1'
        root_uuid = '12345678-1234-1234-12345678-12345678abcdef'

        name_list = ['get_dev', 'get_image_mb', 'discovery', 'login_iscsi',
                     'logout_iscsi', 'delete_iscsi', 'make_partitions',
                     'is_block_device', 'dd', 'block_uuid',
                     'switch_pxe_config', 'notify']
        parent_mock = self._mock_calls(name_list)
        parent_mock.get_dev.return_value = dev
        parent_mock.get_image_mb.return_value = 1
        parent_mock.is_block_device.return_value = True
        parent_mock.block_uuid.return_value = root_uuid
        parent_mock.make_partitions.return_value = {'root': root_part}
        calls_expected = [mock.call.get_dev(address, port, iqn, lun),
                          mock.call.get_image_mb(image_path),
                          mock.call.discovery(address, port),
                          mock.call.login_iscsi(address, port, iqn),
                          mock.call.is_block_device(dev),
                          mock.call.make_partitions(dev, root_mb, swap_mb,
                                                    ephemeral_mb,
                                                    commit=True),
                          mock.call.is_block_device(root_part),
                          mock.call.dd(image_path, root_part),
                          mock.call.block_uuid(root_part),
                          mock.call.logout_iscsi(address, port, iqn),
                          mock.call.delete_iscsi(address, port, iqn),
                          mock.call.switch_pxe_config(pxe_config_path,
                                                      root_uuid),
                          mock.call.notify(address, 10000)]

        utils.deploy(address, port, iqn, lun, image_path, pxe_config_path,
                     root_mb, swap_mb, ephemeral_mb, ephemeral_format)

        self.assertEqual(calls_expected, parent_mock.mock_calls)

    def test_deploy_with_ephemeral(self):
        """Check loosely all functions are called with right args."""
        address = '127.0.0.1'
        port = 3306
        iqn = 'iqn.xyz'
        lun = 1
        image_path = '/tmp/xyz/image'
        pxe_config_path = '/tmp/abc/pxeconfig'
        root_mb = 128
        swap_mb = 64
        ephemeral_mb = 256
        ephemeral_format = 'exttest'

        dev = '/dev/fake'
        ephemeral_part = '/dev/fake-part1'
        swap_part = '/dev/fake-part2'
        root_part = '/dev/fake-part3'
        root_uuid = '12345678-1234-1234-12345678-12345678abcdef'

        name_list = ['get_dev', 'get_image_mb', 'discovery', 'login_iscsi',
                     'logout_iscsi', 'delete_iscsi', 'make_partitions',
                     'is_block_device', 'dd', 'mkswap', 'block_uuid',
                     'switch_pxe_config', 'notify', 'mkfs_ephemeral']
        parent_mock = self._mock_calls(name_list)
        parent_mock.get_dev.return_value = dev
        parent_mock.get_image_mb.return_value = 1
        parent_mock.is_block_device.return_value = True
        parent_mock.block_uuid.return_value = root_uuid
        parent_mock.make_partitions.return_value = {'swap': swap_part,
                                                   'ephemeral': ephemeral_part,
                                                   'root': root_part}
        calls_expected = [mock.call.get_dev(address, port, iqn, lun),
                          mock.call.get_image_mb(image_path),
                          mock.call.discovery(address, port),
                          mock.call.login_iscsi(address, port, iqn),
                          mock.call.is_block_device(dev),
                          mock.call.make_partitions(dev, root_mb, swap_mb,
                                                    ephemeral_mb,
                                                    commit=True),
                          mock.call.is_block_device(root_part),
                          mock.call.is_block_device(swap_part),
                          mock.call.is_block_device(ephemeral_part),
                          mock.call.dd(image_path, root_part),
                          mock.call.mkswap(swap_part),
                          mock.call.mkfs_ephemeral(ephemeral_part,
                                                   ephemeral_format),
                          mock.call.block_uuid(root_part),
                          mock.call.logout_iscsi(address, port, iqn),
                          mock.call.delete_iscsi(address, port, iqn),
                          mock.call.switch_pxe_config(pxe_config_path,
                                                      root_uuid),
                          mock.call.notify(address, 10000)]

        utils.deploy(address, port, iqn, lun, image_path, pxe_config_path,
                     root_mb, swap_mb, ephemeral_mb, ephemeral_format)

        self.assertEqual(calls_expected, parent_mock.mock_calls)

    def test_deploy_preserve_ephemeral(self):
        """Check if all functions are called with right args."""
        address = '127.0.0.1'
        port = 3306
        iqn = 'iqn.xyz'
        lun = 1
        image_path = '/tmp/xyz/image'
        pxe_config_path = '/tmp/abc/pxeconfig'
        root_mb = 128
        swap_mb = 64
        ephemeral_mb = 256
        ephemeral_format = 'exttest'

        dev = '/dev/fake'
        ephemeral_part = '/dev/fake-part1'
        swap_part = '/dev/fake-part2'
        root_part = '/dev/fake-part3'
        root_uuid = '12345678-1234-1234-12345678-12345678abcdef'

        mock_mkfs_eph = mock.patch.object(utils, 'mkfs_ephemeral').start()
        self.addCleanup(mock_mkfs_eph.stop)

        name_list = ['get_dev', 'get_image_mb', 'discovery', 'login_iscsi',
                     'logout_iscsi', 'delete_iscsi', 'make_partitions',
                     'is_block_device', 'dd', 'mkswap', 'block_uuid',
                     'switch_pxe_config', 'notify']
        parent_mock = self._mock_calls(name_list)
        parent_mock.get_dev.return_value = dev
        parent_mock.get_image_mb.return_value = 1
        parent_mock.is_block_device.return_value = True
        parent_mock.block_uuid.return_value = root_uuid
        parent_mock.make_partitions.return_value = {'swap': swap_part,
                                                   'ephemeral': ephemeral_part,
                                                   'root': root_part}
        parent_mock.block_uuid.return_value = root_uuid
        calls_expected = [mock.call.get_dev(address, port, iqn, lun),
                          mock.call.get_image_mb(image_path),
                          mock.call.discovery(address, port),
                          mock.call.login_iscsi(address, port, iqn),
                          mock.call.is_block_device(dev),
                          mock.call.make_partitions(dev, root_mb, swap_mb,
                                                    ephemeral_mb,
                                                    commit=False),
                          mock.call.is_block_device(root_part),
                          mock.call.is_block_device(swap_part),
                          mock.call.is_block_device(ephemeral_part),
                          mock.call.dd(image_path, root_part),
                          mock.call.mkswap(swap_part),
                          mock.call.block_uuid(root_part),
                          mock.call.logout_iscsi(address, port, iqn),
                          mock.call.delete_iscsi(address, port, iqn),
                          mock.call.switch_pxe_config(pxe_config_path,
                                                      root_uuid),
                          mock.call.notify(address, 10000)]

        utils.deploy(address, port, iqn, lun, image_path, pxe_config_path,
                     root_mb, swap_mb, ephemeral_mb, ephemeral_format,
                     preserve_ephemeral=True)
        self.assertEqual(calls_expected, parent_mock.mock_calls)
        # mkfs_ephemeral should not be called
        self.assertFalse(mock_mkfs_eph.called)

    def test_always_logout_and_delete_iscsi(self):
        """Check if logout_iscsi() and delete_iscsi() are called.

        Make sure that logout_iscsi() and delete_iscsi() are called once
        login_iscsi() is invoked.

        """
        address = '127.0.0.1'
        port = 3306
        iqn = 'iqn.xyz'
        lun = 1
        image_path = '/tmp/xyz/image'
        pxe_config_path = '/tmp/abc/pxeconfig'
        root_mb = 128
        swap_mb = 64
        ephemeral_mb = 256
        ephemeral_format = 'exttest'

        dev = '/dev/fake'

        class TestException(Exception):
            pass

        name_list = ['get_dev', 'get_image_mb', 'discovery', 'login_iscsi',
                     'logout_iscsi', 'delete_iscsi', 'work_on_disk']
        patch_list = [mock.patch.object(utils, name) for name in name_list]
        mock_list = [patcher.start() for patcher in patch_list]
        for patcher in patch_list:
            self.addCleanup(patcher.stop)

        parent_mock = mock.MagicMock()
        for mocker, name in zip(mock_list, name_list):
            parent_mock.attach_mock(mocker, name)

        parent_mock.get_dev.return_value = dev
        parent_mock.get_image_mb.return_value = 1
        parent_mock.work_on_disk.side_effect = TestException
        calls_expected = [mock.call.get_dev(address, port, iqn, lun),
                          mock.call.get_image_mb(image_path),
                          mock.call.discovery(address, port),
                          mock.call.login_iscsi(address, port, iqn),
                          mock.call.work_on_disk(dev, root_mb, swap_mb,
                                                 ephemeral_mb,
                                                 ephemeral_format, image_path,
                                                 False),
                          mock.call.logout_iscsi(address, port, iqn),
                          mock.call.delete_iscsi(address, port, iqn)]

        self.assertRaises(TestException, utils.deploy,
                          address, port, iqn, lun, image_path,
                          pxe_config_path, root_mb, swap_mb, ephemeral_mb,
                          ephemeral_format)

        self.assertEqual(calls_expected, parent_mock.mock_calls)


class SwitchPxeConfigTestCase(tests_base.TestCase):
    def setUp(self):
        super(SwitchPxeConfigTestCase, self).setUp()
        (fd, self.fname) = tempfile.mkstemp()
        os.write(fd, _PXECONF_DEPLOY)
        os.close(fd)
        self.addCleanup(os.unlink, self.fname)

    def test_switch_pxe_config(self):
        utils.switch_pxe_config(self.fname,
                               '12345678-1234-1234-1234-1234567890abcdef')
        with open(self.fname, 'r') as f:
            pxeconf = f.read()
        self.assertEqual(_PXECONF_BOOT, pxeconf)


class OtherFunctionTestCase(tests_base.TestCase):
    def test_get_dev(self):
        expected = '/dev/disk/by-path/ip-1.2.3.4:5678-iscsi-iqn.fake-lun-9'
        actual = utils.get_dev('1.2.3.4', 5678, 'iqn.fake', 9)
        self.assertEqual(expected, actual)

    def test_get_image_mb(self):
        mb = 1024 * 1024
        size = None

        def fake_getsize(path):
            return size

        self.useFixture(fixtures.MonkeyPatch('os.path.getsize', fake_getsize))
        size = 0
        self.assertEqual(0, utils.get_image_mb('x'))
        size = 1
        self.assertEqual(1, utils.get_image_mb('x'))
        size = mb
        self.assertEqual(1, utils.get_image_mb('x'))
        size = mb + 1
        self.assertEqual(2, utils.get_image_mb('x'))


@mock.patch.object(disk_partitioner.DiskPartitioner, 'commit', lambda _: None)
class WorkOnDiskTestCase(tests_base.TestCase):

    def setUp(self):
        super(WorkOnDiskTestCase, self).setUp()
        self.image_path = '/tmp/xyz/image'
        self.root_mb = 128
        self.swap_mb = 64
        self.ephemeral_mb = 0
        self.ephemeral_format = None
        self.dev = '/dev/fake'
        self.swap_part = '/dev/fake-part1'
        self.root_part = '/dev/fake-part2'

        self.mock_ibd = mock.patch.object(utils, 'is_block_device').start()
        self.mock_mp = mock.patch.object(utils, 'make_partitions').start()
        self.addCleanup(self.mock_ibd.stop)
        self.addCleanup(self.mock_mp.stop)
        self.mock_mp.return_value = {'swap': self.swap_part,
                                     'root': self.root_part}

    def test_no_parent_device(self):
        self.mock_ibd.return_value = False
        self.assertRaises(exception.InstanceDeployFailure,
                          utils.work_on_disk, self.dev, self.root_mb,
                          self.swap_mb, self.ephemeral_mb,
                          self.ephemeral_format, self.image_path, False)
        self.mock_ibd.assert_called_once_with(self.dev)
        self.assertFalse(self.mock_mp.called,
                         "make_partitions mock was unexpectedly called.")

    def test_no_root_partition(self):
        self.mock_ibd.side_effect = [True, False]
        calls = [mock.call(self.dev),
                 mock.call(self.root_part)]
        self.assertRaises(exception.InstanceDeployFailure,
                          utils.work_on_disk, self.dev, self.root_mb,
                          self.swap_mb, self.ephemeral_mb,
                          self.ephemeral_format, self.image_path, False)
        self.assertEqual(self.mock_ibd.call_args_list, calls)
        self.mock_mp.assert_called_once_with(self.dev, self.root_mb,
                                             self.swap_mb, self.ephemeral_mb,
                                             commit=True)

    def test_no_swap_partition(self):
        self.mock_ibd.side_effect = [True, True, False]
        calls = [mock.call(self.dev),
                 mock.call(self.root_part),
                 mock.call(self.swap_part)]
        self.assertRaises(exception.InstanceDeployFailure,
                          utils.work_on_disk, self.dev, self.root_mb,
                          self.swap_mb, self.ephemeral_mb,
                          self.ephemeral_format, self.image_path, False)
        self.assertEqual(self.mock_ibd.call_args_list, calls)
        self.mock_mp.assert_called_once_with(self.dev, self.root_mb,
                                             self.swap_mb, self.ephemeral_mb,
                                             commit=True)

    def test_no_ephemeral_partition(self):
        ephemeral_part = '/dev/fake-part1'
        swap_part = '/dev/fake-part2'
        root_part = '/dev/fake-part3'
        ephemeral_mb = 256
        ephemeral_format = 'exttest'

        self.mock_mp.return_value = {'ephemeral': ephemeral_part,
                                     'swap': swap_part,
                                     'root': root_part}
        self.mock_ibd.side_effect = [True, True, True, False]
        calls = [mock.call(self.dev),
                 mock.call(root_part),
                 mock.call(swap_part),
                 mock.call(ephemeral_part)]
        self.assertRaises(exception.InstanceDeployFailure,
                          utils.work_on_disk, self.dev, self.root_mb,
                          self.swap_mb, ephemeral_mb, ephemeral_format,
                          self.image_path, False)
        self.assertEqual(self.mock_ibd.call_args_list, calls)
        self.mock_mp.assert_called_once_with(self.dev, self.root_mb,
<<<<<<< HEAD
                                             self.swap_mb, ephemeral_mb)


=======
                                             self.swap_mb, ephemeral_mb,
                                             commit=True)


@mock.patch.object(time, 'sleep', lambda _: None)
>>>>>>> fc56b931
@mock.patch.object(common_utils, 'execute')
class MakePartitionsTestCase(tests_base.TestCase):

    def setUp(self):
        super(MakePartitionsTestCase, self).setUp()
        self.dev = 'fake-dev'
        self.root_mb = 1024
        self.swap_mb = 512
        self.ephemeral_mb = 0
        self.parted_static_cmd = ['parted', '-a', 'optimal', '-s', self.dev,
<<<<<<< HEAD
                                  '--', 'mklabel', 'msdos', 'unit', 'MiB']

    def test_make_partitions(self, mock_exc):
        expected_mkpart = ['mkpart', 'primary', '', '1', '1025',
                           'mkpart', 'primary', 'linux-swap', '1025', '1537']
        cmd = self.parted_static_cmd + expected_mkpart
        utils.make_partitions(self.dev, self.root_mb, self.swap_mb,
                              self.ephemeral_mb)
        mock_exc.assert_called_once_with(*cmd,
                                         run_as_root=True, attempts=3,
=======
                                  '--', 'unit', 'MiB', 'mklabel', 'msdos']

    def test_make_partitions(self, mock_exc):
        expected_mkpart = ['mkpart', 'primary', 'linux-swap', '1', '513',
                           'mkpart', 'primary', '', '513', '1537']
        cmd = self.parted_static_cmd + expected_mkpart
        utils.make_partitions(self.dev, self.root_mb, self.swap_mb,
                              self.ephemeral_mb)
        mock_exc.assert_called_once_with(*cmd, run_as_root=True,
>>>>>>> fc56b931
                                         check_exit_code=[0])

    def test_make_partitions_with_ephemeral(self, mock_exc):
        self.ephemeral_mb = 2048
        expected_mkpart = ['mkpart', 'primary', '', '1', '2049',
                           'mkpart', 'primary', 'linux-swap', '2049', '2561',
                           'mkpart', 'primary', '', '2561', '3585']
        cmd = self.parted_static_cmd + expected_mkpart
        utils.make_partitions(self.dev, self.root_mb, self.swap_mb,
                              self.ephemeral_mb)
<<<<<<< HEAD
        mock_exc.assert_called_once_with(*cmd,
                                         run_as_root=True, attempts=3,
=======
        mock_exc.assert_called_once_with(*cmd, run_as_root=True,
>>>>>>> fc56b931
                                         check_exit_code=[0])<|MERGE_RESOLUTION|>--- conflicted
+++ resolved
@@ -472,17 +472,11 @@
                           self.image_path, False)
         self.assertEqual(self.mock_ibd.call_args_list, calls)
         self.mock_mp.assert_called_once_with(self.dev, self.root_mb,
-<<<<<<< HEAD
-                                             self.swap_mb, ephemeral_mb)
-
-
-=======
                                              self.swap_mb, ephemeral_mb,
                                              commit=True)
 
 
 @mock.patch.object(time, 'sleep', lambda _: None)
->>>>>>> fc56b931
 @mock.patch.object(common_utils, 'execute')
 class MakePartitionsTestCase(tests_base.TestCase):
 
@@ -493,18 +487,6 @@
         self.swap_mb = 512
         self.ephemeral_mb = 0
         self.parted_static_cmd = ['parted', '-a', 'optimal', '-s', self.dev,
-<<<<<<< HEAD
-                                  '--', 'mklabel', 'msdos', 'unit', 'MiB']
-
-    def test_make_partitions(self, mock_exc):
-        expected_mkpart = ['mkpart', 'primary', '', '1', '1025',
-                           'mkpart', 'primary', 'linux-swap', '1025', '1537']
-        cmd = self.parted_static_cmd + expected_mkpart
-        utils.make_partitions(self.dev, self.root_mb, self.swap_mb,
-                              self.ephemeral_mb)
-        mock_exc.assert_called_once_with(*cmd,
-                                         run_as_root=True, attempts=3,
-=======
                                   '--', 'unit', 'MiB', 'mklabel', 'msdos']
 
     def test_make_partitions(self, mock_exc):
@@ -514,7 +496,6 @@
         utils.make_partitions(self.dev, self.root_mb, self.swap_mb,
                               self.ephemeral_mb)
         mock_exc.assert_called_once_with(*cmd, run_as_root=True,
->>>>>>> fc56b931
                                          check_exit_code=[0])
 
     def test_make_partitions_with_ephemeral(self, mock_exc):
@@ -525,10 +506,5 @@
         cmd = self.parted_static_cmd + expected_mkpart
         utils.make_partitions(self.dev, self.root_mb, self.swap_mb,
                               self.ephemeral_mb)
-<<<<<<< HEAD
-        mock_exc.assert_called_once_with(*cmd,
-                                         run_as_root=True, attempts=3,
-=======
         mock_exc.assert_called_once_with(*cmd, run_as_root=True,
->>>>>>> fc56b931
                                          check_exit_code=[0])